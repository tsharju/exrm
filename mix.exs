defmodule ReleaseManager.Mixfile do
  use Mix.Project

  def project do
    [ app: :exrm,
<<<<<<< HEAD
      version: "0.12.0",
      elixir: "~> 0.14.3-dev",
=======
      version: "0.11.1",
      elixir: "~> 0.14.2",
>>>>>>> 847b44c8
      description: description,
      package: package,
      deps: [{:conform, "~> 0.7.4"}] ]
  end

  def application, do: []

  defp description do
    """
    Exrm, or Elixir Release Manager, provides mix tasks for building, 
    upgrading, and controlling release packages for your application.
    """
  end

  defp package do
    [ files: ["lib", "priv", "mix.exs", "README.md", "LICENSE"],
      contributors: ["Paul Schoenfelder"],
      licenses: ["MIT"],
      links: [ { "GitHub", "https://github.com/bitwalker/exrm" } ] ]
  end

end<|MERGE_RESOLUTION|>--- conflicted
+++ resolved
@@ -3,13 +3,8 @@
 
   def project do
     [ app: :exrm,
-<<<<<<< HEAD
-      version: "0.12.0",
+      version: "0.12.1",
       elixir: "~> 0.14.3-dev",
-=======
-      version: "0.11.1",
-      elixir: "~> 0.14.2",
->>>>>>> 847b44c8
       description: description,
       package: package,
       deps: [{:conform, "~> 0.7.4"}] ]
