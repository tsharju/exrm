--- conflicted
+++ resolved
@@ -3,19 +3,11 @@
 
   def project do
     [ app: :exrm,
-<<<<<<< HEAD
-      version: "0.13.2",
+      version: "0.13.3",
       elixir: "~> 0.14.4-dev",
       description: description,
       package: package,
       deps: [{:conform, github: "bitwalker/conform", branch: "develop"}] ]
-=======
-      version: "0.12.8",
-      elixir: "~> 0.14.3",
-      description: description,
-      package: package,
-      deps: [{:conform, "~> 0.8.4"}] ]
->>>>>>> 34f09ac7
   end
 
   def application, do: []
