--- conflicted
+++ resolved
@@ -3,13 +3,8 @@
 
   def project do
     [ app: :exrm,
-<<<<<<< HEAD
-      version: "0.13.0",
+      version: "0.13.1",
       elixir: "~> 0.14.4-dev",
-=======
-      version: "0.12.5",
-      elixir: "~> 0.14.3",
->>>>>>> 17eb2f36
       description: description,
       package: package,
       deps: [{:conform, github: "bitwalker/conform", branch: "develop"}] ]
