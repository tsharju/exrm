--- conflicted
+++ resolved
@@ -3,16 +3,11 @@
 
   def project do
     [ app: :exrm,
-<<<<<<< HEAD
-      version: "0.12.2",
+      version: "0.12.3",
       elixir: "~> 0.14.3-dev",
-=======
-      version: "0.11.3",
-      elixir: "~> 0.14.2",
->>>>>>> f8b0b98c
       description: description,
       package: package,
-      deps: [{:conform, "~> 0.7.5"}] ]
+      deps: [{:conform, github: "bitwalker/conform", branch: "develop"}] ]
   end
 
   def application, do: []
